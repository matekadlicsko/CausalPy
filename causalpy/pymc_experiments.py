import arviz as az
import matplotlib.pyplot as plt
import numpy as np
import pandas as pd
import seaborn as sns
import xarray as xr
from patsy import build_design_matrices, dmatrices

from causalpy.plot_utils import plot_xY

LEGEND_FONT_SIZE = 12
az.style.use("arviz-darkgrid")


class ExperimentalDesign:
    """Base class"""

    prediction_model = None
    expt_type = None

    def __init__(self, prediction_model=None, **kwargs):
        if prediction_model is not None:
            self.prediction_model = prediction_model
        if self.prediction_model is None:
            raise ValueError("fitting_model not set or passed.")

    def print_coefficients(self):
        """Prints the model coefficients"""
        print("Model coefficients:")
        coeffs = az.extract(self.prediction_model.idata.posterior, var_names="beta")
        # Note: f"{name: <30}" pads the name with spaces so that we have alignment of
        # the stats despite variable names of different lengths
        for name in self.labels:
            coeff_samples = coeffs.sel(coeffs=name)
            print(
                f"""
                {name: <30}{coeff_samples.mean().data:.2f},
                94% HDI [{coeff_samples.quantile(0.03).data:.2f},
                {coeff_samples.quantile(1-0.03).data:.2f}]
                """
            )
        # add coeff for measurement std
        coeff_samples = az.extract(
            self.prediction_model.idata.posterior, var_names="sigma"
        )
        name = "sigma"
        print(
            f"""
            {name: <30}{coeff_samples.mean().data:.2f},
            94% HDI [{coeff_samples.quantile(0.03).data:.2f},
            {coeff_samples.quantile(1-0.03).data:.2f}]
            """
        )


class TimeSeriesExperiment(ExperimentalDesign):
    """A class to analyse time series quasi-experiments"""

    def __init__(
        self,
        data: pd.DataFrame,
        treatment_time: int,
        formula: str,
        prediction_model=None,
        **kwargs,
    ) -> None:
        super().__init__(prediction_model=prediction_model, **kwargs)
        self.treatment_time = treatment_time
        # split data in to pre and post intervention
        self.datapre = data[data.index <= self.treatment_time]
        self.datapost = data[data.index > self.treatment_time]

        self.formula = formula

        # set things up with pre-intervention data
        y, X = dmatrices(formula, self.datapre)
        self.outcome_variable_name = y.design_info.column_names[0]
        self._y_design_info = y.design_info
        self._x_design_info = X.design_info
        self.labels = X.design_info.column_names
        self.pre_y, self.pre_X = np.asarray(y), np.asarray(X)
        # process post-intervention data
        (new_y, new_x) = build_design_matrices(
            [self._y_design_info, self._x_design_info], self.datapost
        )
        self.post_X = np.asarray(new_x)
        self.post_y = np.asarray(new_y)

        # DEVIATION FROM SKL EXPERIMENT CODE =============================
        # fit the model to the observed (pre-intervention) data
        COORDS = {"coeffs": self.labels, "obs_indx": np.arange(self.pre_X.shape[0])}
        self.prediction_model.fit(X=self.pre_X, y=self.pre_y, coords=COORDS)
        # ================================================================

        # score the goodness of fit to the pre-intervention data
        self.score = self.prediction_model.score(X=self.pre_X, y=self.pre_y)

        # get the model predictions of the observed (pre-intervention) data
        self.pre_pred = self.prediction_model.predict(X=self.pre_X)

        # calculate the counterfactual
        self.post_pred = self.prediction_model.predict(X=self.post_X)

        # causal impact pre (ie the residuals of the model fit to observed)
        pre_data = xr.DataArray(self.pre_y[:, 0], dims=["obs_ind"])
        self.pre_impact = pre_data - self.pre_pred["posterior_predictive"].y_hat

        # causal impact post (ie the residuals of the model fit to observed)
        post_data = xr.DataArray(self.post_y[:, 0], dims=["obs_ind"])
        self.post_impact = post_data - self.post_pred["posterior_predictive"].y_hat

        # cumulative impact post
        self.post_impact_cumulative = self.post_impact.cumsum(dim="obs_ind")

    def plot(self):

        """Plot the results"""
        fig, ax = plt.subplots(3, 1, sharex=True, figsize=(7, 8))

        # pre-intervention period
        plot_xY(
            self.datapre.index, self.pre_pred["posterior_predictive"].y_hat, ax=ax[0]
        )
        ax[0].plot(self.datapre.index, self.pre_y, "k.", label="Observations")
        # post intervention period
        plot_xY(
            self.datapost.index,
            self.post_pred["posterior_predictive"].y_hat,
            ax=ax[0],
            include_label=False,
        )
        ax[0].plot(self.datapost.index, self.post_y, "k.")

        ax[0].set(
            title=f"""
            Pre-intervention Bayesian $R^2$: {self.score.r2:.3f}
            (std = {self.score.r2_std:.3f})
            """
        )

        plot_xY(self.datapre.index, self.pre_impact, ax=ax[1])
        plot_xY(self.datapost.index, self.post_impact, ax=ax[1], include_label=False)
        ax[1].axhline(y=0, c="k")
        ax[1].set(title="Causal Impact")

        ax[2].set(title="Cumulative Causal Impact")
        plot_xY(self.datapost.index, self.post_impact_cumulative, ax=ax[2])
        ax[2].axhline(y=0, c="k")

        # Shaded causal effect
        ax[0].fill_between(
            self.datapost.index,
            y1=az.extract(
                self.post_pred, group="posterior_predictive", var_names="y_hat"
            ).mean("sample"),
            y2=np.squeeze(self.post_y),
            color="C0",
            alpha=0.25,
            label="Causal impact",
        )
        ax[1].fill_between(
            self.datapost.index,
            y1=self.post_impact.mean(["chain", "draw"]),
            color="C0",
            alpha=0.25,
            label="Causal impact",
        )

        # Intervention line
        for i in [0, 1, 2]:
            ax[i].axvline(
                x=self.treatment_time,
                ls="-",
                lw=3,
                color="r",
                label="Treatment time",
            )

        ax[0].legend(fontsize=LEGEND_FONT_SIZE)

        return (fig, ax)

    def summary(self):
        """Print text output summarising the results"""

        print(f"{self.expt_type:=^80}")
        print(f"Formula: {self.formula}")
        # TODO: extra experiment specific outputs here
        self.print_coefficients()


class SyntheticControl(TimeSeriesExperiment):
    """A wrapper around the TimeSeriesExperiment class"""

    expt_type = "Synthetic Control"

    def plot(self, plot_predictors=False):
        """Plot the results"""
        fig, ax = super().plot()
        if plot_predictors:
            # plot control units as well
            ax[0].plot(self.datapre.index, self.pre_X, "-", c=[0.8, 0.8, 0.8], zorder=1)
            ax[0].plot(
                self.datapost.index, self.post_X, "-", c=[0.8, 0.8, 0.8], zorder=1
            )
        return (fig, ax)


class DifferenceInDifferences(ExperimentalDesign):
    """A class to analyse data from Difference in Difference settings.

    .. note::

        There is no pre/post intervention data distinction for DiD, we fit all the
        data available.

    """

    def __init__(
        self,
        data: pd.DataFrame,
        formula: str,
        time_variable_name: str,
        group_variable_name: str,
        treated: str,
        untreated: str,
        prediction_model=None,
        **kwargs,
    ):
        super().__init__(prediction_model=prediction_model, **kwargs)
        self.data = data
        self.expt_type = "Difference in Differences"
        self.formula = formula
        self.time_variable_name = time_variable_name
        self.group_variable_name = group_variable_name
        self.treated = treated  # level of the group_variable_name that was treated
        self.untreated = (
            untreated  # level of the group_variable_name that was untreated
        )
        y, X = dmatrices(formula, self.data)
        self._y_design_info = y.design_info
        self._x_design_info = X.design_info
        self.labels = X.design_info.column_names
        self.y, self.X = np.asarray(y), np.asarray(X)
        self.outcome_variable_name = y.design_info.column_names[0]

<<<<<<< HEAD
        # TODO: `treated` is a deterministic function of group and time, so this should
        # be a function rather than supplied data
=======
        # Input validation ----------------------------------------------------
        # Check that `treated` appears in the module formula
        assert (
            "treated" in formula
        ), "A predictor column called `treated` should be in the provided dataframe"
        # Check that we have `treated` in the incoming dataframe
        assert (
            "treated" in self.data.columns
        ), "Require a boolean column labelling observations which are `treated`"
        # Check for `unit` in the incoming dataframe. *This is only used for plotting purposes*
        assert (
            "unit" in self.data.columns
        ), "Require a `unit` column to label unique units. This is used for plotting purposes"
        # Check that `group_variable_name` has TWO levels, representing the treated/untreated. But it does not matter what the actual names of the levels are.
        assert (
            len(pd.Categorical(self.data[self.group_variable_name]).categories) is 2
        ), f"There must be 2 levels of the grouping variable {self.group_variable_name}. I.e. the treated and untreated."

        # TODO: `treated` is a deterministic function of group and time, so this could be a function rather than supplied data
>>>>>>> a932fbe5

        # DEVIATION FROM SKL EXPERIMENT CODE =============================
        # fit the model to the observed (pre-intervention) data
        COORDS = {"coeffs": self.labels, "obs_indx": np.arange(self.X.shape[0])}
        self.prediction_model.fit(X=self.X, y=self.y, coords=COORDS)
        # ================================================================

        time_levels = self.data[self.time_variable_name].unique()

        # predicted outcome for control group
        self.x_pred_control = pd.DataFrame(
            {
                self.group_variable_name: [self.untreated, self.untreated],
                self.time_variable_name: time_levels,
                "treated": [0, 0],
            }
        )
        (new_x,) = build_design_matrices([self._x_design_info], self.x_pred_control)
        self.y_pred_control = self.prediction_model.predict(np.asarray(new_x))

        # predicted outcome for treatment group
        self.x_pred_treatment = pd.DataFrame(
            {
                self.group_variable_name: [self.treated, self.treated],
                self.time_variable_name: time_levels,
                "treated": [0, 1],
            }
        )
        (new_x,) = build_design_matrices([self._x_design_info], self.x_pred_treatment)
        self.y_pred_treatment = self.prediction_model.predict(np.asarray(new_x))

        # predicted outcome for counterfactual
        self.x_pred_counterfactual = pd.DataFrame(
            {
                self.group_variable_name: [self.treated],
                self.time_variable_name: time_levels[1],
                "treated": [0],
            }
        )
        (new_x,) = build_design_matrices(
            [self._x_design_info], self.x_pred_counterfactual
        )
        self.y_pred_counterfactual = self.prediction_model.predict(np.asarray(new_x))

        # calculate causal impact
        self.causal_impact = (
            self.y_pred_treatment["posterior_predictive"].mu.isel({"obs_ind": 1})
            - self.y_pred_counterfactual["posterior_predictive"].mu.squeeze()
        )
        # self.causal_impact = (
        #     self.y_pred_treatment["posterior_predictive"]
        #     .mu.isel({"obs_ind": 1})
        #     .stack(samples=["chain", "draw"])
        #     - self.y_pred_counterfactual["posterior_predictive"]
        #     .mu.stack(samples=["chain", "draw"])
        #     .squeeze()
        # )

    def plot(self):
        """Plot the results"""
        fig, ax = plt.subplots()

        # Plot raw data
        # NOTE: This will not work when there is just ONE unit in each group
        sns.lineplot(
            self.data,
            x=self.time_variable_name,
            y=self.outcome_variable_name,
            hue=self.group_variable_name,
            units="unit",  # NOTE: assumes we have a `unit` predictor variable
            estimator=None,
            alpha=0.5,
            ax=ax,
        )
        # Plot model fit to control group
        parts = ax.violinplot(
            az.extract(
                self.y_pred_control, group="posterior_predictive", var_names="mu"
            ).values.T,
            positions=self.x_pred_control[self.time_variable_name].values,
            showmeans=False,
            showmedians=False,
            widths=0.2,
        )
        for pc in parts["bodies"]:
            pc.set_facecolor("C0")
            pc.set_edgecolor("None")
            pc.set_alpha(0.5)

        # Plot model fit to treatment group
        parts = ax.violinplot(
            az.extract(
                self.y_pred_treatment, group="posterior_predictive", var_names="mu"
            ).values.T,
            positions=self.x_pred_treatment[self.time_variable_name].values,
            showmeans=False,
            showmedians=False,
            widths=0.2,
        )
<<<<<<< HEAD
        # Plot counterfactual - post-test for treatment group IF no treatment
        # had occurred.
=======
        for pc in parts["bodies"]:
            pc.set_facecolor("C1")
            pc.set_edgecolor("None")
            pc.set_alpha(0.5)
        # Plot counterfactual - post-test for treatment group IF no treatment had occurred.
>>>>>>> a932fbe5
        parts = ax.violinplot(
            az.extract(
                self.y_pred_counterfactual,
                group="posterior_predictive",
                var_names="mu",
            ).values.T,
            positions=self.x_pred_counterfactual[self.time_variable_name].values,
            showmeans=False,
            showmedians=False,
            widths=0.2,
        )
        for pc in parts["bodies"]:
            pc.set_facecolor("C2")
            pc.set_edgecolor("None")
            pc.set_alpha(0.5)
        # arrow to label the causal impact
        self._plot_causal_impact_arrow(ax)
        # formatting
        ax.set(
            xticks=self.x_pred_treatment[self.time_variable_name].values,
            title=self._causal_impact_summary_stat(),
        )
        ax.legend(fontsize=LEGEND_FONT_SIZE)
        return (fig, ax)

    def _plot_causal_impact_arrow(self, ax):
        """
        draw a vertical arrow between `y_pred_counterfactual` and `y_pred_counterfactual`
        """
        # Calculate y values to plot the arrow between
        y_pred_treatment = (
            self.y_pred_treatment["posterior_predictive"]
            .mu.isel({"obs_ind": 1})
            .mean()
            .data
        )
        y_pred_counterfactual = (
            self.y_pred_counterfactual["posterior_predictive"].mu.mean().data
        )
        # Calculate the x position to plot at
        diff = np.ptp(self.x_pred_treatment[self.time_variable_name].values)
        x = np.max(self.x_pred_treatment[self.time_variable_name].values) + 0.1 * diff
        # Plot the arrow
        ax.annotate(
            "",
            xy=(x, y_pred_counterfactual),
            xycoords="data",
            xytext=(x, y_pred_treatment),
            textcoords="data",
            arrowprops={"arrowstyle": "<-", "color": "green", "lw": 3},
        )
        # Plot text annotation next to arrow
        ax.annotate(
            "causal\nimpact",
            xy=(x, np.mean([y_pred_counterfactual, y_pred_treatment])),
            xycoords="data",
            xytext=(5, 0),
            textcoords="offset points",
            color="green",
            va="center",
        )

    def _causal_impact_summary_stat(self):
        percentiles = self.causal_impact.quantile([0.03, 1 - 0.03]).values
        ci = r"$CI_{94\%}$" + f"[{percentiles[0]:.2f}, {percentiles[1]:.2f}]"
        causal_impact = f"{self.causal_impact.mean():.2f}, "
        return f"Causal impact = {causal_impact + ci}"

    def summary(self):
        """Print text output summarising the results"""

        print(f"{self.expt_type:=^80}")
        print(f"Formula: {self.formula}")
        print("\nResults:")
        # TODO: extra experiment specific outputs here
        print(self._causal_impact_summary_stat())
        self.print_coefficients()


class RegressionDiscontinuity(ExperimentalDesign):
    """
    A class to analyse regression discontinuity experiments.

    :param data: A pandas dataframe
    :param formula: A statistical model formula
    :param treatment_threshold: A scalar threshold value at which the treatment
                                is applied
    :param prediction_model: A PyMC model
    :param running_variable_name: The name of the predictor variable that the treatment
                                  threshold is based upon

    .. note::

        There is no pre/post intervention data distinction for the regression
        discontinuity design, we fit all the data available.
    """

    def __init__(
        self,
        data: pd.DataFrame,
        formula: str,
        treatment_threshold: float,
        prediction_model=None,
        running_variable_name: str = "x",
        **kwargs,
    ):
        super().__init__(prediction_model=prediction_model, **kwargs)
        self.expt_type = "Regression Discontinuity"
        self.data = data
        self.formula = formula
        self.running_variable_name = running_variable_name
        self.treatment_threshold = treatment_threshold
        y, X = dmatrices(formula, self.data)
        self._y_design_info = y.design_info
        self._x_design_info = X.design_info
        self.labels = X.design_info.column_names
        self.y, self.X = np.asarray(y), np.asarray(X)
        self.outcome_variable_name = y.design_info.column_names[0]

        # TODO: `treated` is a deterministic function of x and treatment_threshold, so
        # this could be a function rather than supplied data

        # DEVIATION FROM SKL EXPERIMENT CODE =============================
        # fit the model to the observed (pre-intervention) data
        COORDS = {"coeffs": self.labels, "obs_indx": np.arange(self.X.shape[0])}
        self.prediction_model.fit(X=self.X, y=self.y, coords=COORDS)
        # ================================================================

        # score the goodness of fit to all data
        self.score = self.prediction_model.score(X=self.X, y=self.y)

        # get the model predictions of the observed data
        xi = np.linspace(
            np.min(self.data[self.running_variable_name]),
            np.max(self.data[self.running_variable_name]),
            200,
        )
        self.x_pred = pd.DataFrame(
            {self.running_variable_name: xi, "treated": self._is_treated(xi)}
        )
        (new_x,) = build_design_matrices([self._x_design_info], self.x_pred)
        self.pred = self.prediction_model.predict(X=np.asarray(new_x))

        # calculate discontinuity by evaluating the difference in model expectation on
        # either side of the discontinuity
        # NOTE: `"treated": np.array([0, 1])`` assumes treatment is applied above
        # (not below) the threshold
        self.x_discon = pd.DataFrame(
            {
                self.running_variable_name: np.array(
                    [self.treatment_threshold - 0.001, self.treatment_threshold + 0.001]
                ),
                "treated": np.array([0, 1]),
            }
        )
        (new_x,) = build_design_matrices([self._x_design_info], self.x_discon)
        self.pred_discon = self.prediction_model.predict(X=np.asarray(new_x))
        self.discontinuity_at_threshold = (
            self.pred_discon["posterior_predictive"].sel(obs_ind=1)["mu"]
            - self.pred_discon["posterior_predictive"].sel(obs_ind=0)["mu"]
        )

    def _is_treated(self, x):
        """Returns ``True`` if `x` is greater than or equal to the treatment threshold.

        .. warning::

            Assumes treatment is given to those ABOVE the treatment threshold.
        """
        return np.greater_equal(x, self.treatment_threshold)

    def plot(self):
        """Plot the results"""
        fig, ax = plt.subplots()
        # Plot raw data
        sns.scatterplot(
            self.data,
            x=self.running_variable_name,
            y=self.outcome_variable_name,
            c="k",  # hue="treated",
            ax=ax,
        )
        # Plot model fit to data
        plot_xY(
            self.x_pred[self.running_variable_name],
            self.pred["posterior_predictive"].mu,
            ax=ax,
        )
        # create strings to compose title
        title_info = f"{self.score.r2:.3f} (std = {self.score.r2_std:.3f})"
        r2 = f"Bayesian $R^2$ on all data = {title_info}"
        percentiles = self.discontinuity_at_threshold.quantile([0.03, 1 - 0.03]).values
        ci = r"$CI_{94\%}$" + f"[{percentiles[0]:.2f}, {percentiles[1]:.2f}]"
        discon = f"""
            Discontinuity at threshold = {self.discontinuity_at_threshold.mean():.2f},
            """
        ax.set(title=r2 + "\n" + discon + ci)
        # Intervention line
        ax.axvline(
            x=self.treatment_threshold,
            ls="-",
            lw=3,
            color="r",
            label="treatment threshold",
        )
        ax.legend(fontsize=LEGEND_FONT_SIZE)
        return (fig, ax)

    def summary(self):
        """Print text output summarising the results"""

        print(f"{self.expt_type:=^80}")
        print(f"Formula: {self.formula}")
        print(f"Running variable: {self.running_variable_name}")
        print(f"Threshold on running variable: {self.treatment_threshold}")
        print("\nResults:")
        print(
            f"Discontinuity at threshold = {self.discontinuity_at_threshold.mean():.2f}"
        )
        self.print_coefficients()<|MERGE_RESOLUTION|>--- conflicted
+++ resolved
@@ -244,10 +244,7 @@
         self.y, self.X = np.asarray(y), np.asarray(X)
         self.outcome_variable_name = y.design_info.column_names[0]
 
-<<<<<<< HEAD
-        # TODO: `treated` is a deterministic function of group and time, so this should
-        # be a function rather than supplied data
-=======
+
         # Input validation ----------------------------------------------------
         # Check that `treated` appears in the module formula
         assert (
@@ -261,13 +258,13 @@
         assert (
             "unit" in self.data.columns
         ), "Require a `unit` column to label unique units. This is used for plotting purposes"
-        # Check that `group_variable_name` has TWO levels, representing the treated/untreated. But it does not matter what the actual names of the levels are.
+        # Check that `group_variable_name` has TWO levels, representing the treated/untreated.
+        # But it does not matter what the actual names of the levels are.
         assert (
             len(pd.Categorical(self.data[self.group_variable_name]).categories) is 2
-        ), f"There must be 2 levels of the grouping variable {self.group_variable_name}. I.e. the treated and untreated."
+        ), f"There must be 2 levels of the grouping variable {self.group_variable_name}.I.e. the treated and untreated."
 
         # TODO: `treated` is a deterministic function of group and time, so this could be a function rather than supplied data
->>>>>>> a932fbe5
 
         # DEVIATION FROM SKL EXPERIMENT CODE =============================
         # fit the model to the observed (pre-intervention) data
@@ -367,16 +364,12 @@
             showmedians=False,
             widths=0.2,
         )
-<<<<<<< HEAD
-        # Plot counterfactual - post-test for treatment group IF no treatment
-        # had occurred.
-=======
+
         for pc in parts["bodies"]:
             pc.set_facecolor("C1")
             pc.set_edgecolor("None")
             pc.set_alpha(0.5)
         # Plot counterfactual - post-test for treatment group IF no treatment had occurred.
->>>>>>> a932fbe5
         parts = ax.violinplot(
             az.extract(
                 self.y_pred_counterfactual,
